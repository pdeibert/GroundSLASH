--- conflicted
+++ resolved
@@ -1,9 +1,4 @@
-from typing import TYPE_CHECKING, List, Optional, Set, Tuple, Type
-
-try:
-    from typing import Self
-except ImportError:
-    from typing_extensions import Self
+from typing import TYPE_CHECKING, List, Optional, Set, Tuple
 
 try:
     from typing import Self
@@ -80,13 +75,7 @@
         return cls.from_dependency_graph(dep_graph)
 
     @classmethod
-<<<<<<< HEAD
-    def from_dependency_graph(
-        cls: Type["ComponentGraph"], dep_graph: DependencyGraph
-    ) -> "ComponentGraph":
-=======
     def from_dependency_graph(cls, dep_graph: DependencyGraph) -> "ComponentGraph":
->>>>>>> 82f77def
         # compute strong connected components (convert to tuples for dict hashing)
         sccs = [
             tuple(component)
