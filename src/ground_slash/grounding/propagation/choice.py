from itertools import chain
from typing import TYPE_CHECKING, Dict, List, Set, Tuple

try:
    from typing import Self
except ImportError:
    from typing_extensions import Self

from ground_slash.program.literals import ChoicePlaceholder
from ground_slash.program.statements import Choice, ChoiceBaseRule, ChoiceElemRule

if TYPE_CHECKING:  # pragma: no cover
    from ground_slash.program.literals import Literal
    from ground_slash.program.statements import Statement


class ChoicePropagator:
    def __init__(
        self: Self,
        choice_map: Dict[
            int,
            Tuple["Choice", "ChoicePlaceholder", ChoiceBaseRule, List[ChoiceElemRule]],
        ],
    ) -> None:
        self.choice_map = choice_map
        self.instance_map = dict()

    def propagate(
        self: Self,
<<<<<<< HEAD
        # TODO: typing
=======
>>>>>>> 82f77def
        eps_instances,
        eta_instances,
        literals_I: Set["Literal"],
        literals_J: Set["Literal"],
        literals_J_chi: Set["Literal"],
    ) -> Set[ChoicePlaceholder]:
        for rule in chain(eps_instances, eta_instances):
            # get corresponding chi_literal
            choice, chi_literal, *_ = self.choice_map[rule.ref_id]

            if isinstance(rule, ChoiceBaseRule):
                # gather variable substitution
                subst = rule.gather_var_assignment()
                # ground corresponding chi literal
                ground_chi_literal = chi_literal.substitute(subst)

                if ground_chi_literal not in self.instance_map:
                    self.instance_map[ground_chi_literal] = (
                        set(),
                        tuple(
                            guard.substitute(subst) if guard is not None else None
                            for guard in choice.guards
                        ),
                    )
            elif isinstance(rule, ChoiceElemRule):
                # gather variables
                subst = rule.gather_var_assignment()
                # ground corresponding chi literal
                ground_chi_literal = chi_literal.substitute(subst)

                if ground_chi_literal not in self.instance_map:
                    self.instance_map[ground_chi_literal] = (
                        set(),
                        tuple(
                            guard.substitute(subst) if guard is not None else None
                            for guard in choice.guards
                        ),
                    )

                self.instance_map[ground_chi_literal][0].add(
                    rule.element.substitute(subst)
                )

        possible_chi_literals = set()

        for ground_chi_literal, (
            ground_elements,
            ground_guards,
        ) in self.instance_map.items():
            # skip chi literal if already derived (in previous iteration)
            if ground_chi_literal in literals_J_chi:
                possible_chi_literals.add(ground_chi_literal)
                continue

            # propagate choice to check satisfiability
            # TODO: choice.propagate
            satisfiable = choice.propagate(
                ground_guards, ground_elements, literals_I, literals_J
            )

            if satisfiable:
                possible_chi_literals.add(ground_chi_literal)

        return possible_chi_literals

    def assemble(
        self: Self, statements: Set["Statement"], satisfiable: Set[ChoicePlaceholder]
    ) -> Set["Statement"]:
        # map ground chi literals to corresponding
        # assembled choice expressions to be replaced with
        assembling_map = {
            chi_literal: Choice(tuple(elements), guards)
            for chi_literal, (
                elements,
                guards,
            ) in self.instance_map.items()
            if chi_literal in satisfiable
        }

        # return assembled rules
        return set(
            statement.assemble_choices(assembling_map) for statement in statements
        )<|MERGE_RESOLUTION|>--- conflicted
+++ resolved
@@ -27,10 +27,6 @@
 
     def propagate(
         self: Self,
-<<<<<<< HEAD
-        # TODO: typing
-=======
->>>>>>> 82f77def
         eps_instances,
         eta_instances,
         literals_I: Set["Literal"],
