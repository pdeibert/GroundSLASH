import itertools
from abc import ABC, abstractmethod
from functools import cached_property, reduce
from itertools import chain, combinations
from typing import (
    TYPE_CHECKING,
    Any,
    Iterable,
    Iterator,
    Optional,
    Set,
    Tuple,
    Type,
    Union,
)

try:
    from typing import Self
except ImportError:
    from typing_extensions import Self

try:
    from typing import Self
except ImportError:
    from typing_extensions import Self

from ground_slash.program.expression import Expr
from ground_slash.program.operators import AggrOp, RelOp
from ground_slash.program.safety_characterization import SafetyRule, SafetyTriplet
from ground_slash.program.terms import Infimum, Number, Supremum, TermTuple

from .guard import Guard
from .literal import Literal, LiteralCollection

if TYPE_CHECKING:  # pragma: no cover
    from ground_slash.program.query import Query
    from ground_slash.program.statements import Statement
    from ground_slash.program.substitution import Substitution
    from ground_slash.program.terms import Term, Variable
    from ground_slash.program.variable_table import VariableTable


def powerset(element_iterable: Iterable[Any]) -> Iterator[Tuple[Any, ...]]:
    """Computes the power set of an iterable.

    From https://docs.python.org/3/library/itertools.html#itertools.combinations.
    """
    elements = list(element_iterable)
    return chain.from_iterable(
        combinations(elements, n_elements) for n_elements in range(len(elements) + 1)
    )


class AggrElement(Expr):
    """Represents an aggregate element.

    Attributes:
        terms: `TermTuple` containing the terms of the element.
        head: same as `terms`.
        literals: `LiteralCollection` containing the literals (i.e., condition) of the element.
        body: same as `literals`
        ground: Boolean indicating whether or not all terms and literals are ground.
    """  # noqa

    def __init__(
        self: Self,
        terms: Optional[Union[Tuple["Term", ...], "TermTuple"]] = None,
        literals: Optional[Union[Tuple["Literal", ...], "LiteralCollection"]] = None,
    ) -> None:
        """Initializes the aggregate element instance.

        Args:
            terms: Optional `TermTuple` instance or tuple of `Term` instances.
                Defaults to None.
            literals: Optional `LiteralCollection` instance or tuple of `Literal` instances.
                Defaults to None.
        """  # noqa
        if literals is None:
            literals = LiteralCollection()
        if terms is None:
            terms = TermTuple()

        self.terms = terms if isinstance(terms, TermTuple) else TermTuple(*terms)
        self.literals = (
            literals
            if isinstance(literals, LiteralCollection)
            else LiteralCollection(*literals)
        )

    def __eq__(self: Self, other: "Any") -> bool:
        """Compares the element to a given object.

        Considered equal if the given object is also an `AggrElement` instance with same terms and literals.

        Args:
            other: `Any` instance to be compared to.

        Returns:
            Boolean indicating whether or not the element is considered equal to the given object.
        """  # noqa
        return (
            isinstance(other, AggrElement)
            and self.terms == other.terms
            and self.literals == other.literals
        )

    def __hash__(self: Self) -> int:
        return hash(("aggr element", self.terms, self.literals))

    def __str__(self: Self) -> str:
        """Returns the string representation for the aggregate element.

        Returns:
            String representing the aggregate element.
            Represents literals and terms separated by commas, respectively and joined with a colon.
            If the element has no literals, the colon is omitted.
        """  # noqa
        return ",".join([str(term) for term in self.terms]) + (
            f":{','.join([str(literal) for literal in self.literals])}"
            if self.literals
            else ""
        )

    @property
    def head(self: Self) -> "TermTuple":
        return self.terms

    @property
    def body(self: Self) -> "LiteralCollection":
        return self.literals

    @cached_property
    def ground(self: Self) -> bool:
        return all(term.ground for term in self.terms) and all(
            literal.ground for literal in self.literals
        )

    def pos_occ(self: Self) -> LiteralCollection:
        """Positive literal occurrences.

        Returns:
            Union of the sets of `Literal` instances that occur positively in the literals.
        """  # noqa
        return self.literals.pos_occ()

    def neg_occ(self: Self) -> LiteralCollection:
        """Negative literal occurrences.

        Returns:
            Union of the sets of `Literal` instances that occur negatively in the literals.
        """  # noqa
        return self.literals.neg_occ()

    @property
    def weight(self: Self) -> int:
        """Returns the weight of the term tuple.

        Also see `TermTuple.weight`.

        Returns:
            Integer representing the value of the first term if it is a `Number` instance, and zero else.
        """  # noqa
        return self.terms.weight

    @property
    def pos_weight(self: Self) -> int:
        """Returns the positive weight of the term tuple.

        Also see `TermTuple.weight`.

        Returns:
            Integer representing the value of the first term if it is a positive `Number` instance, and zero else.
        """  # noqa
        return self.terms.pos_weight

    @property
    def neg_weight(self: Self) -> int:
        """Returns the negative weight of the term tuple.

        Also see `TermTuple.weight`.

        Returns:
            Integer representing the value of the first term if it is a negative `Number` instance, and zero else.
        """  # noqa
        return self.terms.neg_weight

    def satisfied(self: Self, literals: Set["Literal"]) -> bool:
        """Check whether or not the element is satisfied.

        Args:
            literals: Set of `Literal` instances interpreted as valid.

        Returns:
            Boolean indicating whether or not the element condition is part of the specified set of literals.
        """  # noqa
        # check if all condition literals are part of the specified set
        return all(literal in literals for literal in self.literals)

    def vars(self: Self) -> Set["Variable"]:
        """Returns the variables associated with the aggregate element.

        Returns:
            (Possibly empty) set of `Variable` instances as union of the variables of all terms and literals.
        """  # noqa
        return self.head.vars().union(self.body.vars())

    def global_vars(
        self: Self, statement: Optional["Statement"] = None
    ) -> Set["Variable"]:
        """Returns the global variables associated with the aggregate element.

        Returns:
            (Possibly empty) set of `Variable` instances as union of the global variables of all terms and literals.
        """  # noqa
        return self.head.global_vars().union(self.body.global_vars())

    def safety(self: Self, statement: Optional["Statement"] = None) -> SafetyTriplet:
        """Returns the the safety characterizations for the aggregate literal.

        Raises an exception, since safety characterization is undefined for aggregate elements
        without additional context.
        For details see Bicheler (2015): "Optimizing Non-Ground Answer Set Programs via Rule Decomposition".

        Args:
            statement: Optional `Statement` instance the term appears in.
                Irrelevant for aggregate elements. Defaults to `None`.

        Returns:
            `SafetyTriplet` instance.

        Raises:
            ValueError: Safety characterization is undefined for aggregate elements
            without additional context.
        """  # noqa
        raise ValueError(
            "Safety characterization for aggregate elements is undefined without context."  # noqa
        )

    def substitute(self: Self, subst: "Substitution") -> "AggrElement":
        """Applies a substitution to the aggregate element.

        Substitutes all terms and literals recursively.

        Args:
            subst: `Substitution` instance.

        Returns:
            `AggrElement` instance with (possibly substituted) terms and literals.
        """
        return AggrElement(
            self.terms.substitute(subst),
            self.literals.substitute(subst),
        )

    def match(self: Self, other: "Expr") -> Optional["Substitution"]:
        """Tries to match the aggregate element with an expression.

        Raises an exception, since matching for aggregate elements is undefined.

        Args:
            other: `Expr` instance to be matched to.

        Returns:
            Optional `Substitution` instance.
        """  # noqa
        raise Exception("Matching for aggregate elements is not defined.")

    def replace_arith(self: Self, var_table: "VariableTable") -> "AggrElement":
        """Replaces arithmetic terms appearing in the aggregate element with arithmetic variables.

        Note: arithmetic terms are not replaced in-place.

        Args:
            var_table: `VariableTable` instance.

        Returns:
            `AggrElement` instance.
        """  # noqa
        return AggrElement(
            self.terms.replace_arith(var_table),
            self.literals.replace_arith(var_table),
        )

    def set_naf(self: Self, value: bool = True) -> None:
        """Setter for the `naf` attribute.

        Args:
            value: Boolean value for the `naf` attribute. Defaults to `True`.
        """
        self.naf = value


class AggrFunc(ABC):
    """Abstract base class for all aggregate functions.

    Declares some default as well as abstract methods for aggregate functions.
    All aggregate function should inherit from this class or a subclass thereof.

    Attributes:
        base: `Term` instance representing the result of the aggregate operation
            for an empty set of aggregate elements.
    """

    @abstractmethod  # pragma: no cover
    def eval(self: Self, elements: Set["TermTuple"]) -> Number:
        """Evaluates the arithmetic function.

        Returns:
            `Number` instance representing the result of the aggregate operation.
        """  # noqa
        pass

    @property
    @abstractmethod  # pragma: no cover
    def base(self: Self) -> "Term":
        pass

    @abstractmethod  # pragma: no cover
    def propagate(
        self: Self,
        guards: Tuple[Optional[Guard], Optional[Guard]],
        elements: Set["AggrElement"],
        literals_I: Set["Literal"],
        literals_J: Set["Literal"],
    ) -> bool:
        """Aggregate propagation to approximate satisfiability.

        Approximates whether or not the aggregate function is satisfiable for
        given guards, aggregate elements and domains of literals.

        For details see Kaminski & Schaub (2022): "On the Foundations of Grounding in Answer Set Programming".

        Args:
            guards: Tuple of two optional `Guard` instances. The order is irrelevant.
            elements: Set of `AggregateElements` to be used.
            literals_I: domain of literals (`I` in the paper).
            literals_J: domain of literals (`J` in the paper).
        """  # noqa
        pass


class AggrCount(AggrFunc):
    """Represents a 'count' aggregate.

    Counts the number of unique tuples from elements that are satisfied.
    Zero for the empty set.

    Attributes:
        base: `Number(0)` instance representing the result of the aggregate operation
            for an empty set of aggregate elements.
    """

    base: Number = Number(0)

    def __str__(self: Self) -> str:
        """Returns the string representation for the aggregate function.

        Returns:
            String `"#count"`.
        """
        return "#count"

    def __eq__(self: Self, other: "Any") -> bool:
        """Compares the aggregate function to a given object.

        Considered equal if the given object is also a `AggrCount` instance.

        Args:
            other: `Any` instance to be compared to.

        Returns:
            Boolean indicating whether or not the function is considered equal to the given object.
        """  # noqa
        return isinstance(other, AggrCount)

    def __hash__(self: Self) -> int:
        return hash(("aggregate count"))

    @classmethod
    def eval(cls: Type["AggrCount"], tuples: Set["TermTuple"]) -> Number:
        """Evaluates the aggregate function.

        Args:
            tuples: Set of `TermTuple` instances.

        Returns:
            `Number` instance representing the number of unique tuples.
        """  # noqa
        return Number(len(tuples))

    def propagate(
        self: Self,
        guards: Tuple[Optional[Guard], Optional[Guard]],
        elements: Set["AggrElement"],
        literals_I: Set["Literal"],
        literals_J: Set["Literal"],
    ) -> bool:
        """Aggregate propagation to approximate satisfiability.

        Approximates whether or not the aggregate function is satisfiable for
        given guards, aggregate elements and domains of literals.
        Note: this procedure is not exact, but only an approximation.

        For details see Kaminski & Schaub (2022): "On the Foundations of Grounding in Answer Set Programming".
        The implementation here is partly based on `mu-gringo`: https://github.com/potassco/mu-gringo.

        Args:
            guards: Tuple of two optional `Guard` instances. The order is irrelevant.
            elements: Set of `AggregateElements` to be used.
            literals_I: domain of literals (`I` in the paper).
            literals_J: domain of literals (`J` in the paper).
        """  # noqa

        # cache holding intermediate results (to avoid recomputation)
        propagation_cache = dict()
        # elements that are satisfied by I and J, respectively (initialize to None)
        elements_I = None
        elements_J = None

        def get_I_elements() -> Set["AggrElement"]:
            nonlocal elements_I

            if elements_I is None:
                elements_I = {
                    element for element in elements if element.satisfied(literals_I)
                }
            return elements_I

        def get_J_elements() -> Set["AggrElement"]:
            nonlocal elements_J

            if elements_J is None:
                elements_J = {
                    element for element in elements if element.satisfied(literals_J)
                }
            return elements_J

        def get_propagation_result(
            op: RelOp, bound: "Term", domain: Set["AggrElement"]
        ) -> bool:
            nonlocal propagation_cache

            if (op, bound) not in propagation_cache:
                propagation_cache[(op, bound)] = op.eval(
                    self.eval({element.terms for element in domain}), bound
                )
            return propagation_cache[(op, bound)]

        # running boolean tracking the current result of the propagation
        res = True

        for guard in guards:
            if guard is None:
                continue
            if res is False:
                break

            op, bound, right = guard

            # move operator to right-hand side (for canonical processing)
            if not right:
                op = -op

            if op in {RelOp.GREATER, RelOp.GREATER_OR_EQ}:
                # check upper bound
                res &= get_propagation_result(op, bound, get_J_elements())
            elif op in {RelOp.LESS, RelOp.LESS_OR_EQ}:
                # check lower bound
                res &= get_propagation_result(op, bound, get_I_elements())
            elif op == RelOp.EQUAL:
                # check upper and lower bound
                res &= get_propagation_result(
                    RelOp.GREATER_OR_EQ, bound, get_J_elements()
                ) and get_propagation_result(RelOp.LESS_OR_EQ, bound, get_I_elements())
            elif op == RelOp.UNEQUAL:
                # check upper or lower bound as well as
                # whether or not J satisfies any elements that are not satisfied under I
                res &= get_propagation_result(
                    RelOp.GREATER, bound, get_J_elements()
                ) or get_propagation_result(RelOp.LESS, bound, get_I_elements())

        return res


class AggrSum(AggrFunc):
    """Represents a 'sum' aggregate.

    Sums up the first elements of unique tuples from elements that are satisfied,
    where the first element is a `Number`. Zero for the empty set.

    Attributes:
        base: `Number(0)` instance representing the result of the aggregate operation
            for an empty set of aggregate elements.
    """

    base: Number = Number(0)

    def __str__(self: Self) -> str:
        """Returns the string representation for the aggregate function.

        Returns:
            String `"#sum"`.
        """
        return "#sum"

    def __eq__(self: Self, other: "Any") -> bool:
        """Compares the aggregate function to a given object.

        Considered equal if the given object is also a `AggrSum` instance.

        Args:
            other: `Any` instance to be compared to.

        Returns:
            Boolean indicating whether or not the function is considered equal to the given object.
        """  # noqa
        return isinstance(other, AggrSum)

    def __hash__(self: Self) -> int:
        return hash(("aggregate sum"))

    @classmethod
    def eval(
        cls: Type["AggrSum"],
        tuples: Set["TermTuple"],
        positive: bool = True,
        negative: bool = True,
    ) -> Number:
        """Evaluates the aggregate function.

        Args:
            tuples: Set of `TermTuple` instances.
            positive: Boolean indicating whether or not to take positive values into account.
                Defaults to `True`.
            negative: Boolean indicating whether or not to take negative values into account.
                Defaults to `True`.

        Returns:
            `Number` instance representing the sum of all unique tuples with a number as first element.
        """  # noqa

        # empty tuple set
        if not tuples or (positive == negative == False):  # noqa (chaining is faster)
            return cls.base

        # non-empty set
        return Number(
            sum(
                (tup.pos_weight if positive else 0)
                + (tup.neg_weight if negative else 0)
                for tup in tuples
            )
        )

    def propagate(
        self: Self,
        guards: Tuple[Optional[Guard], Optional[Guard]],
        elements: Set["AggrElement"],
        literals_I: Set["Literal"],
        literals_J: Set["Literal"],
    ) -> bool:
        """Aggregate propagation to approximate satisfiability.

        Approximates whether or not the aggregate function is satisfiable for
        given guards, aggregate elements and domains of literals.
        Note: this procedure is not exact, but only an approximation.

        For details see Kaminski & Schaub (2022): "On the Foundations of Grounding in Answer Set Programming".
        The implementation here is partly based on `mu-gringo`: https://github.com/potassco/mu-gringo.

        Args:
            guards: Tuple of two optional `Guard` instances. The order is irrelevant.
            elements: Set of `AggregateElements` to be used.
            literals_I: domain of literals (`I` in the paper).
            literals_J: domain of literals (`J` in the paper).
        """  # noqa

        # cache holding intermediate results (to avoid recomputation)
        propagation_cache = dict()
        # elements that are satisfied by I and J, respectively (initialize to None)
        elements_I = None
        elements_J = None

        def get_I_elements() -> Set["AggrElement"]:
            nonlocal elements_I

            if elements_I is None:
                elements_I = {
                    element for element in elements if element.satisfied(literals_I)
                }
            return elements_I

        def get_J_elements() -> Set["AggrElement"]:
            nonlocal elements_J

            if elements_J is None:
                elements_J = {
                    element for element in elements if element.satisfied(literals_J)
                }
            return elements_J

        def get_propagation_result(
            op: RelOp,
            bound: "Term",
            adjust: int,
            domain: Set["AggrElement"],
            positive: bool = True,
            negative: bool = True,
        ) -> bool:
            nonlocal propagation_cache

            if (op, bound, adjust, positive, negative) not in propagation_cache:
                propagation_cache[(op, bound, adjust, positive, negative)] = op.eval(
                    Number(
                        self.eval(
                            {element.terms for element in domain}, positive, negative
                        ).val
                        + adjust
                    ),
                    bound,
                )
            return propagation_cache[(op, bound, adjust, positive, negative)]

        def propagate_subset(
            op,
            bound: "Term",
            elements_I: Set["AggrElement"],
            elements_J: Set["AggrElement"],
        ) -> bool:
            # compute baseline value
            J_terms = {element.terms for element in elements_J}
            baseline = self.eval(J_terms)
            # get all elements that would change the baseline valueself
            # (to reduce number of possible subsets to test)
            candidate_terms = {
                element.terms
                for element in elements_I
                if (element not in literals_J and element.weight != 0)
            } - J_terms

            # test all combinations of subsets of candidates
            return any(
                op.eval(bound, baseline + self.eval(X))
                for X in powerset(candidate_terms)
            )

        # running boolean tracking the current result of the propagation
        res = True

        for guard in guards:
            if guard is None:
                continue
            if res is False:
                break

            op, bound, right = guard

            # move operator to right-hand side (for canonical processing)
            if not right:
                op = -op

            if op in {RelOp.GREATER, RelOp.GREATER_OR_EQ}:
                res &= get_propagation_result(
                    op,
                    bound,
                    sum(min(element.weight, 0) for element in get_I_elements()),
                    get_J_elements(),
                    negative=False,
                )
            elif op in {RelOp.LESS, RelOp.LESS_OR_EQ}:
                res &= get_propagation_result(
                    op,
                    bound,
                    sum(max(element.weight, 0) for element in get_I_elements()),
                    get_J_elements(),
                    positive=False,
                )
            elif op == RelOp.EQUAL:
                # check upper and lower bound
                res &= (
                    get_propagation_result(
                        RelOp.GREATER_OR_EQ,
                        bound,
                        sum(min(element.weight, 0) for element in get_I_elements()),
                        get_J_elements(),
                        negative=False,
                    )
                    and get_propagation_result(
                        RelOp.LESS_OR_EQ,
                        bound,
                        sum(max(element.weight, 0) for element in get_I_elements()),
                        get_J_elements(),
                        positive=False,
                    )
                    and propagate_subset(
                        RelOp.EQUAL, bound, get_J_elements(), get_I_elements()
                    )
                )
            elif op == RelOp.UNEQUAL:
                # check upper or lower bound as well as
                # whether or not J satisfies any elements that are not satisfied under I
                res &= (
                    get_propagation_result(
                        RelOp.GREATER,
                        bound,
                        sum(min(element.weight, 0) for element in get_I_elements()),
                        get_J_elements(),
                        negative=False,
                    )
                    or get_propagation_result(
                        RelOp.LESS,
                        bound,
                        sum(max(element.weight, 0) for element in get_I_elements()),
                        get_J_elements(),
                        positive=False,
                    )
                    or not propagate_subset(
                        RelOp.EQUAL, bound, get_I_elements(), get_J_elements()
                    )
                )

        return res


class AggrMin(AggrFunc):
    """Represents a 'minimum' aggregate.

    Gathers the minimal first element of unique tuples from elements that are satisfied.
    `Supremum` for the empty set.

    Attributes:
        base: `Supremum` instance representing the result of the aggregate operation
            for an empty set of aggregate elements.
    """

    base: Supremum = Supremum()

    def __str__(self: Self) -> str:
        """Returns the string representation for the aggregate function.

        Returns:
            String `"#min"`.
        """
        return "#min"

    def __eq__(self: Self, other: "Any") -> bool:
        """Compares the aggregate function to a given object.

        Considered equal if the given object is also a `AggrMin` instance.

        Args:
            other: `Any` instance to be compared to.

        Returns:
            Boolean indicating whether or not the function is considered equal to the given object.
        """  # noqa
        return isinstance(other, AggrMin)

    def __hash__(self: Self) -> int:
        return hash(("aggregate min"))

    @classmethod
    def eval(cls: Type["AggrMin"], tuples: Set["TermTuple"]) -> "Term":
        """Evaluates the aggregate function.

        Args:
            tuples: Set of `TermTuple` instances.

        Returns:
            `Term` instance representing the minimal first element of all unique non-empty tuples.
            `Supremum` in case all tuples are empty or the set of tuples itself is empty.
        """  # noqa
        # return minimum first term across all non-empty elements
        # NOTE: includes 'Supremum' in case all elements are empty
        return reduce(
            lambda t1, t2: t2 if not t1.precedes(t2) else t1,
            (cls.base, *tuple(tup[0] for tup in tuples if tup)),
        )

    def propagate(
        self: Self,
        guards: Tuple[Optional[Guard], Optional[Guard]],
        elements: Set["AggrElement"],
        literals_I: Set["Literal"],
        literals_J: Set["Literal"],
    ) -> bool:
        """Aggregate propagation to approximate satisfiability.

        Approximates whether or not the aggregate function is satisfiable for
        given guards, aggregate elements and domains of literals.
        Note: this procedure is not exact, but only an approximation.

        For details see Kaminski & Schaub (2022): "On the Foundations of Grounding in Answer Set Programming".
        The implementation here is partly based on `mu-gringo`: https://github.com/potassco/mu-gringo.

        Args:
            guards: Tuple of two optional `Guard` instances. The order is irrelevant.
            elements: Set of `AggregateElements` to be used.
            literals_I: domain of literals (`I` in the paper).
            literals_J: domain of literals (`J` in the paper).
        """  # noqa

        # cache holding intermediate results (to avoid recomputation)
        propagation_cache = dict()
        # elements that are satisfied by I and J, respectively (initialize to None)
        elements_I = None
        elements_J = None

        def get_I_elements() -> Set["AggrElement"]:
            nonlocal elements_I

            if elements_I is None:
                elements_I = {
                    element for element in elements if element.satisfied(literals_I)
                }
            return elements_I

        def get_J_elements() -> Set["AggrElement"]:
            nonlocal elements_J

            if elements_J is None:
                elements_J = {
                    element for element in elements if element.satisfied(literals_J)
                }
            return elements_J

        def get_propagation_result(
            op: RelOp, bound: "Term", domain: Set["AggrElement"]
        ) -> bool:
            nonlocal propagation_cache

            if (op, bound) not in propagation_cache:
                propagation_cache[(op, bound)] = op.eval(
                    self.eval({element.terms for element in domain}), bound
                )
            return propagation_cache[(op, bound)]

        def propagate_subset(
            op,
            bound,
            elements_I: Set["AggrElement"],
            elements_J: Set["AggrElement"],
        ) -> bool:
            # compute baseline value
            baseline = self.eval({element.terms for element in elements_J})
            # get all elements that would change the baseline value
            # (to reduce number of possible subsets to test)
            candidates = {
                element
                for element in elements_I
                if (element.terms and not element.terms[0].precedes(baseline))
            }

            # test all combinations of subsets of candidates
            for X in powerset(candidates):
                value = self.eval({element.terms for element in X})

                if op.eval(
                    bound, (value if not baseline.precedes(value) else baseline)
                ):
                    return True

            return False

        # running boolean tracking the current result of the propagation
        res = True

        for guard in guards:
            if guard is None:
                continue
            if res is False:
                break

            op, bound, right = guard

            # move operator to right-hand side (for canonical processing)
            if not right:
                op = -op

            if op in {RelOp.LESS, RelOp.LESS_OR_EQ}:
                # check upper bound
                res &= get_propagation_result(op, bound, get_J_elements())
            elif op in {RelOp.GREATER, RelOp.GREATER_OR_EQ}:
                # check lower bound
                res &= get_propagation_result(op, bound, get_I_elements())
            elif op == RelOp.EQUAL:
                # check upper and lower bound
                res &= (
                    get_propagation_result(RelOp.GREATER_OR_EQ, bound, get_I_elements())
                    and get_propagation_result(
                        RelOp.LESS_OR_EQ, bound, get_J_elements()
                    )
                    and propagate_subset(
                        RelOp.EQUAL, bound, get_J_elements(), get_I_elements()
                    )
                )
            elif op == RelOp.UNEQUAL:
                # check upper or lower bound as well as
                # whether or not J satisfies any elements that are not satisfied under I
                res &= (
                    get_propagation_result(RelOp.GREATER, bound, get_I_elements())
                    or get_propagation_result(RelOp.LESS, bound, get_J_elements())
                    or not propagate_subset(
                        RelOp.EQUAL, bound, get_I_elements(), get_J_elements()
                    )
                )

        return res


class AggrMax(AggrFunc):
    """Represents a 'maximum' aggregate.

    Gathers the maximal first element of unique tuples from elements that are satisfied.
    `Infimum` for the empty set.

    Attributes:
        base: `Infimum` instance representing the result of the aggregate operation
            for an empty set of aggregate elements.
    """

    base: Infimum = Infimum()

    def __str__(self: Self) -> str:
        """Returns the string representation for the aggregate function.

        Returns:
            String `"#max"`.
        """
        return "#max"

    def __eq__(self: Self, other: "Any") -> bool:
        """Compares the aggregate function to a given object.

        Considered equal if the given object is also a `AggrMax` instance.

        Args:
            other: `Any` instance to be compared to.

        Returns:
            Boolean indicating whether or not the function is considered equal to the given object.
        """  # noqa
        return isinstance(other, AggrMax)

    def __hash__(self: Self) -> int:
        return hash(("aggregate max"))

    @classmethod
    def eval(cls: Type["AggrMax"], tuples: Set["TermTuple"]) -> "Term":
        """Evaluates the aggregate function.

        Args:
            tuples: Set of `TermTuple` instances.

        Returns:
            `Term` instance representing the maximal first element of all unique non-empty tuples.
            `Infimum` in case all tuples are empty or the set of tuples itself is empty.
        """  # noqa
        # return maximum first term across all non-empty elements
        # NOTE: includes 'Infimum' in case all elements are empty
        return reduce(
            lambda t1, t2: t2 if not t2.precedes(t1) else t1,
            (cls.base, *tuple(tup[0] for tup in tuples if tup)),
        )

    def propagate(
        self: Self,
        guards: Tuple[Optional[Guard], Optional[Guard]],
        elements: Set["AggrElement"],
        literals_I: Set["Literal"],
        literals_J: Set["Literal"],
    ) -> bool:
        """Aggregate propagation to approximate satisfiability.

        Approximates whether or not the aggregate function is satisfiable for
        given guards, aggregate elements and domains of literals.
        Note: this procedure is not exact, but only an approximation.

        For details see Kaminski & Schaub (2022): "On the Foundations of Grounding in Answer Set Programming".
        The implementation here is partly based on `mu-gringo`: https://github.com/potassco/mu-gringo.

        Args:
            guards: Tuple of two optional `Guard` instances. The order is irrelevant.
            elements: Set of `AggregateElements` to be used.
            literals_I: domain of literals (`I` in the paper).
            literals_J: domain of literals (`J` in the paper).
        """  # noqa

        # cache holding intermediate results (to avoid recomputation)
        propagation_cache = dict()
        # elements that are satisfied by I and J, respectively (initialize to None)
        elements_I = None
        elements_J = None

        def get_I_elements() -> Set["AggrElement"]:
            nonlocal elements_I

            if elements_I is None:
                elements_I = {
                    element for element in elements if element.satisfied(literals_I)
                }
            return elements_I

        def get_J_elements() -> Set["AggrElement"]:
            nonlocal elements_J

            if elements_J is None:
                elements_J = {
                    element for element in elements if element.satisfied(literals_J)
                }
            return elements_J

        def get_propagation_result(
            op: RelOp, bound: "Term", domain: Set["AggrElement"]
        ) -> bool:
            nonlocal propagation_cache

            if (op, bound) not in propagation_cache:
                propagation_cache[(op, bound)] = op.eval(
                    self.eval({element.terms for element in domain}), bound
                )
            return propagation_cache[(op, bound)]

        def propagate_subset(
            op,
            bound,
            elements_I: Set["AggrElement"],
            elements_J: Set["AggrElement"],
        ) -> bool:
            # compute baseline value
            baseline = self.eval({element.terms for element in elements_J})
            # get all elements that would change the baseline value
            # (to reduce number of possible subsets to test)
            candidates = {
                element
                for element in elements_I
                if (element.terms and not element.terms[0].precedes(baseline))
            }

            # test all combinations of subsets of candidates
            for X in powerset(candidates):
                value = self.eval({element.terms for element in X})

                if op.eval(
                    bound, (value if not value.precedes(baseline) else baseline)
                ):
                    return True

            return False

        # running boolean tracking the current result of the propagation
        res = True

        for guard in guards:
            if guard is None:
                continue
            if res is False:
                break

            op, bound, right = guard

            # move operator to right-hand side (for canonical processing)
            if not right:
                op = -op

            if op in {RelOp.GREATER, RelOp.GREATER_OR_EQ}:
                # check upper bound
                res &= get_propagation_result(op, bound, get_J_elements())
            elif op in {RelOp.LESS, RelOp.LESS_OR_EQ}:
                # check lower bound
                res &= get_propagation_result(op, bound, get_I_elements())
            elif op == RelOp.EQUAL:
                # check upper and lower bound
                res &= (
                    get_propagation_result(RelOp.GREATER_OR_EQ, bound, get_J_elements())
                    and get_propagation_result(
                        RelOp.LESS_OR_EQ, bound, get_I_elements()
                    )
                    and propagate_subset(
                        RelOp.EQUAL, bound, get_J_elements(), get_I_elements()
                    )
                )
            elif op == RelOp.UNEQUAL:
                # check upper or lower bound as well as
                # whether or not J satisfies any elements that are not satisfied under I
                res &= (
                    get_propagation_result(RelOp.GREATER, bound, get_J_elements())
                    or get_propagation_result(RelOp.LESS, bound, get_I_elements())
                    or not propagate_subset(
                        RelOp.EQUAL, bound, get_I_elements(), get_J_elements()
                    )
                )

        return res


class AggrLiteral(Literal):
    """Represents an aggregate literal.

    Attributes:
        func: `AggrFunc` instance representing the aggregate function.
        elements: Tuple of `AggrElement` instances representing the set of aggregate elements.
        lguard: Optional left `Guard` instance.
        rguard: Optional right `Guard` instance.
        guards: Tuple of `lguard` and `rguard`.
        naf: Boolean indicating whether or not the aggregate literal is default-negated.
        ground: Boolean indicating whether or not the aggregate literal is ground.
            The literal is considered ground if all guards and elements are ground.
    """  # noqa

    def __init__(
        self: Self,
        func: AggrFunc,
        elements: Tuple[AggrElement, ...],
        guards: Union[Guard, Tuple[Guard, ...]],
        naf: bool = False,
    ) -> None:
        """Initializes the aggregate literal instance.

        Args:
            func: `AggrFunc` instance representing the aggregate function.
            elements: Tuple of `AggrElement` instances representing the set of aggregate elements.
            guards: single `Guard` instance or tuple of (maximum two) `Guard` instances.
                If two guards are specified, they are expected to represent opposite sides.
                The order of the guards is irrelevant.
            naf: Boolean indicating whether or not the aggregate literal is default-negated.
                Defaults to `False`.

        Raises:
            ValueError: Invalid number of guards or multiple guards for the same side.
        """  # noqa
        super().__init__(naf)

        # initialize left and right guard to 'None'
        self.lguard, self.rguard = None, None

        # single guard specified
        if isinstance(guards, Guard):
            # wrap in tuple
            guards = (guards,)
        # guard tuple specified
        elif isinstance(guards, Tuple) and len(guards) not in {1, 2}:
            raise ValueError("Aggregate requires at least one and at most two guards.")

        # process guards
        for guard in guards:
            if guard is None:
                continue

            if guard.right:
                if self.rguard is not None:
                    raise ValueError("Multiple right guards specified for aggregate.")
                self.rguard = guard
            else:
                if self.lguard is not None:
                    raise ValueError("Multiple left guards specified for aggregate.")
                self.lguard = guard

        self.func = func
        self.elements = elements

    def __str__(self: Self) -> str:
        """Returns the string representation for the aggregate literal.

        Returns:
            String representing the aggregate literal.
            If the predicate literal is default-negated, the string is prefixed by `"not "`.
            The string then continuous with the string representation of the aggregate function,\
            followed by the string representations of the elements, separated by semicolons,
            and enclosed in curly braces.
            Guard representations precede or succeed the string if specified.
        """  # noqa
        elements_str = ";".join([str(element) for element in self.elements])
        lguard_str = f"{str(self.lguard)} " if self.lguard is not None else ""
        rguard_str = f" {str(self.rguard)}" if self.rguard is not None else ""

        return (
            "not " if self.naf else ""
        ) + f"{lguard_str}{str(self.func)}{{{elements_str}}}{rguard_str}"

    def __eq__(self: Self, other: "Any") -> bool:
        """Compares the literal to a given object.

        Considered equal if the given object is also an `AggrLiteral` instance with same aggregate
        function, guards, set of elements and identical default-negation.

        Args:
            other: `Any` instance to be compared to.

        Returns:
            Boolean indicating whether or not the literal is considered equal to the given object.
        """  # noqa
        return (
            isinstance(other, AggrLiteral)
            and self.func == other.func
            and set(self.elements) == set(other.elements)
            and self.guards == other.guards
        )

    def __hash__(self: Self) -> int:
        return hash(("aggr literal", self.func, self.elements, self.guards))

    @cached_property
    def ground(self: Self) -> bool:
        return (
            (self.lguard.bound.ground if self.lguard is not None else True)
            and (self.rguard.bound.ground if self.rguard is not None else True)
            and all(element.ground for element in self.elements)
        )

    def set_naf(self: Self, value: bool = True) -> None:
        """Setter for the `naf` attribute.

        Args:
            value: Boolean value for the `naf` attribute. Defaults to `True`.
        """
        self.naf = value

<<<<<<< HEAD
    def pos_occ(self) -> LiteralCollection:
=======
    def pos_occ(self: Self) -> LiteralCollection:
>>>>>>> 82f77def
        """Positive literal occurrences.

        Returns:
            Set of `Literal` instances as the union of all positive
            literal occurrences in its elements.
        """
        return LiteralCollection(
            *itertools.chain(*tuple(element.pos_occ() for element in self.elements))
        )

<<<<<<< HEAD
    def neg_occ(self) -> LiteralCollection:
=======
    def neg_occ(self: Self) -> LiteralCollection:
>>>>>>> 82f77def
        """Negative literal occurrences.

        Returns:
            Set of `Literal` instances as the union of all negative
            literal occurrences in its elements.
        """
        return LiteralCollection(
            *itertools.chain(*tuple(element.neg_occ() for element in self.elements))
        )

    @property
    def guards(self: Self) -> Tuple[Optional[Guard], Optional[Guard]]:
        return (self.lguard, self.rguard)

    def invars(self: Self) -> Set["Variable"]:
        """Inner variables.

        Returns:
            Set of `Variable` instances that occurr inside any of the elements.
        """
        return set().union(*tuple(element.vars() for element in self.elements))

    def outvars(self: Self) -> Set["Variable"]:
        """Outer variables.

        Returns:
            Set of `Variable` instances that occurr in any of the guards.
        """
        return set().union(
            *tuple(guard.bound.vars() for guard in self.guards if guard is not None)
        )

    def vars(self: Self) -> Set["Variable"]:
        """Returns the variables associated with the aggregate literal.

        Union of the sets of inner and outer variables.

        Returns:
            (Possibly empty) set of `Variable` instances.
        """  # noqa
        return self.invars().union(self.outvars())

    def global_vars(
        self: Self, statement: Optional["Statement"] = None
    ) -> Set["Variable"]:
        """Returns the global variables associated with the aggregate literal.

        For aggregate literals the set of outer variables are considered global.

        Args:
            statement: Optional `Statement` instance the literal appears in.
                Irrelevant for aggregate literals. Defaults to `None`.

        Returns:
            A (possibly empty) set of `Variable` instances.
        """
        return self.outvars()

    def eval(self: Self) -> bool:
        """Evaluates the aggregate literal.

        The aggregate must be ground for evaluation.

        Returns:
            Boolean indicating whether or not the guards hold for the aggregated value.

        Raises:
            ValueError: Non-ground aggregate.
        """  # noqa
        if not self.ground:
            raise ValueError("Cannot evaluate non-ground aggregate.")

        # evaluate aggregate function
        aggr_term = self.func.eval({element.terms for element in self.elements})

        # check guards
        return (
            self.lguard.op.eval(self.lguard.bound, aggr_term)
            if self.lguard is not None
            else True
        ) and (
            self.rguard.op.eval(aggr_term, self.rguard.bound)
            if self.rguard is not None
            else True
        )

    def safety(self: Self, statement: Union["Statement", "Query"]) -> SafetyTriplet:
        """Returns the the safety characterizations for the built-in literal.

        For details see Bicheler (2015): "Optimizing Non-Ground Answer Set Programs via Rule Decomposition".

        Args:
            statement: `Statement` or `Query` instance the term appears in.

        Returns:
            `SafetyTriplet` instance as the closure of the safety characterizations of
            the aggregate w.r.t. to each guard.
            The safety characterization of the aggregate w.r.t. to a guard marks
            all global inner and all outer variables as unsafe.
            If the relation operator is `RelOp.EQUAL` the safety characterization
            is additionally normalized with safety rules for each safe variable
            in the guard as the depender and the set of global inner variables
            as dependees.
        """  # noqa
        # get global variables from rule
        global_vars = statement.global_vars()

        # set of global variables that appear inside the aggregate
        aggr_global_invars = self.invars().intersection(global_vars)
        aggr_global_vars = aggr_global_invars.union(self.outvars())

        guard_safeties = []

        for guard in self.guards:
            # guard not specified
            if guard is None:
                continue
            elif (
                str(guard.op) != "="
            ):  # TODO: cannot compare to enum directly due to circular imports
                guard_safeties.append(SafetyTriplet(unsafe=aggr_global_vars))
            else:
                # compute safety characterization w.r.t. left term guard
                guard_safeties.append(
                    SafetyTriplet(
                        unsafe=aggr_global_vars,
                        rules=set(
                            [
                                SafetyRule(var, aggr_global_invars)
                                for var in guard.safety().safe
                            ]
                        ),
                    ).normalize()
                )

        return SafetyTriplet.closure(*guard_safeties)

    def substitute(self: Self, subst: "Substitution") -> "AggrLiteral":
        """Applies a substitution to the aggregate literal.

        Substitutes all guard terms and aggregate elements recursively.

        Args:
            subst: `Substitution` instance.

        Returns:
            `AggrLiteral` instance with (possibly substituted) guards and elements.
        """
        # substitute guard terms recursively
        guards = tuple(
            guard.substitute(subst) if guard is not None else None
            for guard in self.guards
        )

        return AggrLiteral(
            self.func,
            tuple(element.substitute(subst) for element in self.elements),
            guards,
            naf=self.naf,
        )

    def match(self: Self, other: "Expr") -> Set["Substitution"]:
        """Tries to match the aggregate element with an expression.

        Raises an exception, since direct matching for aggregate literals is undefined.
        During grounding, aggregate literals are rewritten and assembled after instantiation.

        Args:
            other: `Expr` instance to be matched to.

        Returns:
            Optional `Substitution` instance.
        """  # noqa
        raise Exception("Direct matching for aggregate literals not supported.")

    def replace_arith(self: Self, var_table: "VariableTable") -> "AggrLiteral":
        """Replaces arithmetic terms appearing in the aggregate literal with arithmetic variables.

        Note: arithmetic terms are not replaced in-place.

        Args:
            var_table: `VariableTable` instance.

        Returns:
            `AggrLiteral` instance.
        """  # noqa
        # replace guards
        guards = (
            None if guard is None else guard.replace_arith(var_table)
            for guard in self.guards
        )

        return AggrLiteral(
            self.func,
            tuple(element.replace_arith(var_table) for element in self.elements),
            guards,
            self.naf,
        )


# maps aggregate operators/functions to their corresponding AST constructs
op2aggr = {
    AggrOp.COUNT: AggrCount,
    AggrOp.SUM: AggrSum,
    AggrOp.MIN: AggrMin,
    AggrOp.MAX: AggrMax,
}<|MERGE_RESOLUTION|>--- conflicted
+++ resolved
@@ -2,22 +2,7 @@
 from abc import ABC, abstractmethod
 from functools import cached_property, reduce
 from itertools import chain, combinations
-from typing import (
-    TYPE_CHECKING,
-    Any,
-    Iterable,
-    Iterator,
-    Optional,
-    Set,
-    Tuple,
-    Type,
-    Union,
-)
-
-try:
-    from typing import Self
-except ImportError:
-    from typing_extensions import Self
+from typing import TYPE_CHECKING, Any, Iterable, Iterator, Optional, Set, Tuple, Union
 
 try:
     from typing import Self
@@ -1216,11 +1201,7 @@
         """
         self.naf = value
 
-<<<<<<< HEAD
-    def pos_occ(self) -> LiteralCollection:
-=======
     def pos_occ(self: Self) -> LiteralCollection:
->>>>>>> 82f77def
         """Positive literal occurrences.
 
         Returns:
@@ -1231,11 +1212,7 @@
             *itertools.chain(*tuple(element.pos_occ() for element in self.elements))
         )
 
-<<<<<<< HEAD
-    def neg_occ(self) -> LiteralCollection:
-=======
     def neg_occ(self: Self) -> LiteralCollection:
->>>>>>> 82f77def
         """Negative literal occurrences.
 
         Returns:
