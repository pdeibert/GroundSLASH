--- conflicted
+++ resolved
@@ -1,8 +1,3 @@
 #!/bin/bash
-<<<<<<< HEAD
-isort . --check-only --profile black --skip ground_slash/parser/
-black . --check --extend-exclude ground_slash/parser/
-=======
 isort . --check-only --profile black
-black . --check
->>>>>>> 82f77def
+black . --check