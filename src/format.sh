--- conflicted
+++ resolved
@@ -1,8 +1,3 @@
 #!/bin/bash
-<<<<<<< HEAD
-isort . --profile black --skip ground_slash/parser/
-black . --extend-exclude ground_slash/parser/
-=======
 isort . --profile black
-black .
->>>>>>> 82f77def
+black .