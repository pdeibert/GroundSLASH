try:
    from typing import Self
except ImportError:
    from typing_extensions import Self
<<<<<<< HEAD
=======

import pytest  # type: ignore
>>>>>>> 82f77def

import ground_slash
from ground_slash.program.literals import (
    AggrCount,
    AggrElement,
    AggrLiteral,
    AggrMax,
    AggrMin,
    AggrSum,
    Equal,
    Greater,
    GreaterEqual,
    Guard,
    Less,
    LessEqual,
    LiteralCollection,
    Naf,
    Neg,
    PredLiteral,
    Unequal,
)
from ground_slash.program.operators import RelOp
from ground_slash.program.program import Program
from ground_slash.program.statements import (
    NPP,
    Choice,
    ChoiceElement,
    ChoiceRule,
    Constraint,
    DisjunctiveRule,
    NormalRule,
    NPPRule,
)
from ground_slash.program.terms import (
    Add,
    AnonVariable,
    Div,
    Functional,
    Mult,
    Number,
    String,
    Sub,
    SymbolicConstant,
    TermTuple,
    Variable,
)


<<<<<<< HEAD
class TestProgram:
    def test_program(self: Self):
=======
@pytest.mark.parametrize("mode", ["earley", "lalr", "standalone"])
class TestProgram:
    def test_program(self: Self, mode: str):
>>>>>>> 82f77def
        # make sure debug mode is enabled
        assert ground_slash.debug()

        prog = Program(
            (
                NormalRule(PredLiteral("a"), [Naf(PredLiteral("b"))]),
                NormalRule(PredLiteral("b"), [Naf(PredLiteral("a"))]),
                NormalRule(PredLiteral("c")),
                NormalRule(
                    PredLiteral("d"),
                    [
                        AggrLiteral(
                            AggrSum(),
                            (
                                AggrElement(
                                    TermTuple(Number(1)),
                                    LiteralCollection(PredLiteral("a")),
                                ),
                                AggrElement(
                                    TermTuple(Number(1)),
                                    LiteralCollection(PredLiteral("c")),
                                ),
                            ),
                            Guard(RelOp.EQUAL, Number(1), True),
                        )
                    ],
                ),
                NormalRule(PredLiteral("e"), [Naf(PredLiteral("d"))]),
            )
        )
        # TODO: query!

        # string representation
        assert str(prog) == "\n".join(
            tuple(str(statement) for statement in prog.statements)
        )
        # safety
        assert prog.safe
        # reduct
        assert prog.reduct({("c", 0)}) == prog
        assert prog.reduct({("a", 0), ("d", 0)}) == Program(
            (
                NormalRule(PredLiteral("a"), [Naf(PredLiteral("b"))]),
                NormalRule(PredLiteral("c")),
                NormalRule(
                    PredLiteral("d"),
                    [
                        AggrLiteral(
                            AggrSum(),
                            (
                                AggrElement(
                                    TermTuple(Number(1)),
                                    LiteralCollection(PredLiteral("a")),
                                ),
                                AggrElement(
                                    TermTuple(Number(1)),
                                    LiteralCollection(PredLiteral("c")),
                                ),
                            ),
                            Guard(RelOp.EQUAL, Number(1), True),
                        )
                    ],
                ),
            )
        )
        # TODO: replace arithmetic terms
        # TODO: rewrite aggregates

<<<<<<< HEAD
    def test_from_string(self: Self):
=======
    def test_from_string(self: Self, mode: str):
>>>>>>> 82f77def
        # ----- terms -----
        # NOTE: use normal facts and predicate literals to check
        # (somewhat of a circular test)

        # variable
<<<<<<< HEAD
        assert Program.from_string("p(X).").statements[0].atom.terms[0] == Variable("X")
        # anonymous variable
        assert Program.from_string("p(_).").statements[0].atom.terms[0] == AnonVariable(
            0
        )
        assert Program.from_string("p(_, _).").statements[0].atom.terms == TermTuple(
            AnonVariable(0), AnonVariable(1)
        )  # multiple anonymous variables should get distinct ids
        # string
        assert Program.from_string(r'p("string: \"internal string\" ").').statements[
            0
        ].atom.terms[0] == String(
            r"string: \"internal string\" "
        )  # includes escaped string
        assert Program.from_string(r'p("10").').statements[0].atom.terms[0] == String(
            "10"
        )
        # number
        assert Program.from_string("p(-10).").statements[0].atom.terms[0] == Number(-10)
        # symbolic constant
        assert Program.from_string("p(p).").statements[0].atom.terms[
            0
        ] == SymbolicConstant("p")
        # functional term (empty vs. symbolic constant)
        assert Program.from_string("p(p()).").statements[0].atom.terms[0] == Functional(
            "p"
        )  # empty
        assert Program.from_string('p(p("string", 10)).').statements[0].atom.terms[
            0
        ] == Functional("p", String("string"), Number(10))
        # arithmetic term (add, sub, mult, div, minus)
        assert Program.from_string("p(3+X).").statements[0].atom.terms[0] == Add(
            Number(3), Variable("X")
        )  # add
        assert Program.from_string("p(3-X).").statements[0].atom.terms[0] == Sub(
            Number(3), Variable("X")
        )  # sub
        assert Program.from_string("p(3*X).").statements[0].atom.terms[0] == Mult(
            Number(3), Variable("X")
        )  # mult
        assert Program.from_string("p(3/X).").statements[0].atom.terms[0] == Div(
            Number(3), Variable("X")
        )  # div
        assert Program.from_string("p(3+-5*(10-3)).").statements[0].atom.terms[
=======
        assert Program.from_string("p(X).", mode).statements[0].atom.terms[
            0
        ] == Variable("X")
        # anonymous variable
        assert Program.from_string("p(_).", mode).statements[0].atom.terms[
            0
        ] == AnonVariable(0)
        assert Program.from_string("p(_, _).", mode).statements[
            0
        ].atom.terms == TermTuple(
            AnonVariable(0), AnonVariable(1)
        )  # multiple anonymous variables should get distinct ids
        # string
        assert Program.from_string(
            r'p("string: \"internal string\" ").', mode
        ).statements[0].atom.terms[0] == String(
            r"string: \"internal string\" "
        )  # includes escaped string
        assert Program.from_string(r'p("10").', mode).statements[0].atom.terms[
            0
        ] == String("10")
        # number
        assert Program.from_string("p(-10).", mode).statements[0].atom.terms[
            0
        ] == Number(-10)
        # symbolic constant
        assert Program.from_string("p(p).", mode).statements[0].atom.terms[
            0
        ] == SymbolicConstant("p")
        # functional term (empty vs. symbolic constant)
        assert Program.from_string("p(p()).", mode).statements[0].atom.terms[
            0
        ] == Functional(
            "p"
        )  # empty
        assert Program.from_string('p(p("string", 10)).', mode).statements[
            0
        ].atom.terms[0] == Functional("p", String("string"), Number(10))
        # arithmetic term (add, sub, mult, div, minus)
        assert Program.from_string("p(3+X).", mode).statements[0].atom.terms[0] == Add(
            Number(3), Variable("X")
        )  # add
        assert Program.from_string("p(3-X).", mode).statements[0].atom.terms[0] == Sub(
            Number(3), Variable("X")
        )  # sub
        assert Program.from_string("p(3*X).", mode).statements[0].atom.terms[0] == Mult(
            Number(3), Variable("X")
        )  # mult
        assert Program.from_string("p(3/X).", mode).statements[0].atom.terms[0] == Div(
            Number(3), Variable("X")
        )  # div
        assert Program.from_string("p(3+-5*(10-3)).", mode).statements[0].atom.terms[
>>>>>>> 82f77def
            0
        ] == Number(
            3 + (-5 * (10 - 3))
        )  # order of operations

        # ----- literals -----
        # NOTE: use normal facts and rules to check (somewhat of a circular test)

        # predicate literal
<<<<<<< HEAD
        assert Program.from_string("p().").statements[0].atom == PredLiteral(
            "p"
        )  # zero-ary predicate
        assert (
            Program.from_string("p.").statements[0].atom
            == Program.from_string("p().").statements[0].atom
        )  # dropped parentheses
        assert Program.from_string("-p.").statements[0].atom == Neg(
            PredLiteral("p")
        )  # classical negation
        assert Program.from_string("a :- not p.").statements[0].body[0] == Naf(
=======
        assert Program.from_string("p().", mode).statements[0].atom == PredLiteral(
            "p"
        )  # zero-ary predicate
        assert (
            Program.from_string("p.", mode).statements[0].atom
            == Program.from_string("p().", mode).statements[0].atom
        )  # dropped parentheses
        assert Program.from_string("-p.", mode).statements[0].atom == Neg(
            PredLiteral("p")
        )  # classical negation
        assert Program.from_string("a :- not p.", mode).statements[0].body[0] == Naf(
>>>>>>> 82f77def
            PredLiteral("p")
        )  # negation as failure (NAF)

        # builtin literal
<<<<<<< HEAD
        assert Program.from_string("a :- 1 = 2.").statements[0].body[0] == Equal(
            Number(1), Number(2)
        )  # equal
        assert Program.from_string("a :- 1 != 2.").statements[0].body[0] == Unequal(
            Number(1), Number(2)
        )  # unequal
        assert Program.from_string("a :- 1 < 2.").statements[0].body[0] == Less(
            Number(1), Number(2)
        )  # less than
        assert Program.from_string("a :- 1 > 2.").statements[0].body[0] == Greater(
            Number(1), Number(2)
        )  # greater than
        assert Program.from_string("a :- 1 <= 2.").statements[0].body[0] == LessEqual(
            Number(1), Number(2)
        )  # less than or equal
        assert Program.from_string("a :- 1 >= 2.").statements[0].body[
=======
        assert Program.from_string("a :- 1 = 2.", mode).statements[0].body[0] == Equal(
            Number(1), Number(2)
        )  # equal
        assert Program.from_string("a :- 1 != 2.", mode).statements[0].body[
            0
        ] == Unequal(
            Number(1), Number(2)
        )  # unequal
        assert Program.from_string("a :- 1 < 2.", mode).statements[0].body[0] == Less(
            Number(1), Number(2)
        )  # less than
        assert Program.from_string("a :- 1 > 2.", mode).statements[0].body[
            0
        ] == Greater(
            Number(1), Number(2)
        )  # greater than
        assert Program.from_string("a :- 1 <= 2.", mode).statements[0].body[
            0
        ] == LessEqual(
            Number(1), Number(2)
        )  # less than or equal
        assert Program.from_string("a :- 1 >= 2.", mode).statements[0].body[
>>>>>>> 82f77def
            0
        ] == GreaterEqual(
            Number(1), Number(2)
        )  # greater than or equal

        # aggregate literal
<<<<<<< HEAD
        assert Program.from_string(r"a :- 3 = #count{X: p(X)}.").statements[0].body[
            0
        ] == AggrLiteral(
=======
        assert Program.from_string(r"a :- 3 = #count{X: p(X)}.", mode).statements[
            0
        ].body[0] == AggrLiteral(
>>>>>>> 82f77def
            AggrCount(),
            (
                AggrElement(
                    TermTuple(Variable("X")),
                    LiteralCollection(PredLiteral("p", Variable("X"))),
                ),
            ),
            (Guard(RelOp.EQUAL, Number(3), False), None),
        )  # only left guard
<<<<<<< HEAD
        assert Program.from_string(r"a :- #count{X: p(X)} = 3.").statements[0].body[
            0
        ] == AggrLiteral(
=======
        assert Program.from_string(r"a :- #count{X: p(X)} = 3.", mode).statements[
            0
        ].body[0] == AggrLiteral(
>>>>>>> 82f77def
            AggrCount(),
            (
                AggrElement(
                    TermTuple(Variable("X")),
                    LiteralCollection(PredLiteral("p", Variable("X"))),
                ),
            ),
            (None, Guard(RelOp.EQUAL, Number(3), True)),
        )  # only right guard
<<<<<<< HEAD
        assert Program.from_string(r"a :- 5 < #count{X: p(X)} = 3.").statements[0].body[
            0
        ] == AggrLiteral(
=======
        assert Program.from_string(r"a :- 5 < #count{X: p(X)} = 3.", mode).statements[
            0
        ].body[0] == AggrLiteral(
>>>>>>> 82f77def
            AggrCount(),
            (
                AggrElement(
                    TermTuple(Variable("X")),
                    LiteralCollection(PredLiteral("p", Variable("X"))),
                ),
            ),
            (
                Guard(RelOp.LESS, Number(5), False),
                Guard(RelOp.EQUAL, Number(3), True),
            ),
        )  # only right guard
<<<<<<< HEAD
        assert Program.from_string(r"a :- 5 < #count{} = 3.").statements[0].body[
=======
        assert Program.from_string(r"a :- 5 < #count{} = 3.", mode).statements[0].body[
>>>>>>> 82f77def
            0
        ] == AggrLiteral(
            AggrCount(),
            tuple(),
            (
                Guard(RelOp.LESS, Number(5), False),
                Guard(RelOp.EQUAL, Number(3), True),
            ),
        )  # no elements
<<<<<<< HEAD
        assert Program.from_string(r"a :- 5 < #count{X:} = 3.").statements[0].body[
            0
        ] == AggrLiteral(
=======
        assert Program.from_string(r"a :- 5 < #count{X:} = 3.", mode).statements[
            0
        ].body[0] == AggrLiteral(
>>>>>>> 82f77def
            AggrCount(),
            (AggrElement(TermTuple(Variable("X")), LiteralCollection()),),
            (
                Guard(RelOp.LESS, Number(5), False),
                Guard(RelOp.EQUAL, Number(3), True),
            ),
        )  # element without literals (i.e., condition)
<<<<<<< HEAD
        assert Program.from_string(r"a :- 5 < #count{:p(X)} = 3.").statements[0].body[
            0
        ] == AggrLiteral(
=======
        assert Program.from_string(r"a :- 5 < #count{:p(X)} = 3.", mode).statements[
            0
        ].body[0] == AggrLiteral(
>>>>>>> 82f77def
            AggrCount(),
            (
                AggrElement(
                    TermTuple(), LiteralCollection(PredLiteral("p", Variable("X")))
                ),
            ),
            (
                Guard(RelOp.LESS, Number(5), False),
                Guard(RelOp.EQUAL, Number(3), True),
            ),
        )  # element without terms
<<<<<<< HEAD
        assert Program.from_string(r"a :- 5 < #count{:} = 3.").statements[0].body[
=======
        assert Program.from_string(r"a :- 5 < #count{:} = 3.", mode).statements[0].body[
>>>>>>> 82f77def
            0
        ] == AggrLiteral(
            AggrCount(),
            tuple(),
            (
                Guard(RelOp.LESS, Number(5), False),
                Guard(RelOp.EQUAL, Number(3), True),
            ),
        )  # element without terms or literals
        assert Program.from_string(
<<<<<<< HEAD
            r"a :- 5 < #count{X: p(X); X: q(X)} = 3."
=======
            r"a :- 5 < #count{X: p(X); X: q(X)} = 3.", mode
>>>>>>> 82f77def
        ).statements[0].body[0] == AggrLiteral(
            AggrCount(),
            (
                AggrElement(
                    TermTuple(Variable("X")),
                    LiteralCollection(PredLiteral("p", Variable("X"))),
                ),
                AggrElement(
                    TermTuple(Variable("X")),
                    LiteralCollection(PredLiteral("q", Variable("X"))),
                ),
            ),
            (
                Guard(RelOp.LESS, Number(5), False),
                Guard(RelOp.EQUAL, Number(3), True),
            ),
        )  # multiple elements
<<<<<<< HEAD
        assert Program.from_string(r"a :- 5 < #sum{} = 3.").statements[0].body[
=======
        assert Program.from_string(r"a :- 5 < #sum{} = 3.", mode).statements[0].body[
>>>>>>> 82f77def
            0
        ] == AggrLiteral(
            AggrSum(),
            tuple(),
            (
                Guard(RelOp.LESS, Number(5), False),
                Guard(RelOp.EQUAL, Number(3), True),
            ),
        )  # sum
<<<<<<< HEAD
        assert Program.from_string(r"a :- 5 < #min{} = 3.").statements[0].body[
=======
        assert Program.from_string(r"a :- 5 < #min{} = 3.", mode).statements[0].body[
>>>>>>> 82f77def
            0
        ] == AggrLiteral(
            AggrMin(),
            tuple(),
            (
                Guard(RelOp.LESS, Number(5), False),
                Guard(RelOp.EQUAL, Number(3), True),
            ),
        )  # min
<<<<<<< HEAD
        assert Program.from_string(r"a :- 5 < #max{} = 3.").statements[0].body[
=======
        assert Program.from_string(r"a :- 5 < #max{} = 3.", mode).statements[0].body[
>>>>>>> 82f77def
            0
        ] == AggrLiteral(
            AggrMax(),
            tuple(),
            (
                Guard(RelOp.LESS, Number(5), False),
                Guard(RelOp.EQUAL, Number(3), True),
            ),
        )  # max

        # ----- normal facts -----'
<<<<<<< HEAD
        assert Program.from_string("p.").statements[0], NormalRule(PredLiteral("p"))

        # ----- normal rules -----
        assert Program.from_string("p :- q.").statements[0] == NormalRule(
=======
        assert Program.from_string("p.", mode).statements[0], NormalRule(
            PredLiteral("p")
        )

        # ----- normal rules -----
        assert Program.from_string("p :- q.", mode).statements[0] == NormalRule(
>>>>>>> 82f77def
            PredLiteral("p"), [PredLiteral("q")]
        )

        # ----- disjunctive facts -----
<<<<<<< HEAD
        assert Program.from_string("p | u | v.").statements[0] == DisjunctiveRule(
=======
        assert Program.from_string("p | u | v.", mode).statements[0] == DisjunctiveRule(
>>>>>>> 82f77def
            (PredLiteral("p"), PredLiteral("u"), PredLiteral("v"))
        )

        # ----- disjunctive rules -----
<<<<<<< HEAD
        assert Program.from_string("p | u | v :- q.").statements[0] == DisjunctiveRule(
=======
        assert Program.from_string("p | u | v :- q.", mode).statements[
            0
        ] == DisjunctiveRule(
>>>>>>> 82f77def
            (PredLiteral("p"), PredLiteral("u"), PredLiteral("v")),
            (PredLiteral("q"),),
        )

        # ----- choice facts -----
<<<<<<< HEAD
        assert Program.from_string(r"3 < {u:p;v:q} > 5.").statements[0] == ChoiceRule(
=======
        assert Program.from_string(r"3 < {u:p;v:q} > 5.", mode).statements[
            0
        ] == ChoiceRule(
>>>>>>> 82f77def
            Choice(
                (
                    ChoiceElement(PredLiteral("u"), (PredLiteral("p"),)),
                    ChoiceElement(PredLiteral("v"), (PredLiteral("q"),)),
                ),
                (
                    Guard(RelOp.LESS, Number(3), False),
                    Guard(RelOp.GREATER, Number(5), True),
                ),
            )
        )

        # ----- choice rules -----
<<<<<<< HEAD
        assert Program.from_string(r"3 < {u:p;v:q} > 5 :- r, s.").statements[
=======
        assert Program.from_string(r"3 < {u:p;v:q} > 5 :- r, s.", mode).statements[
>>>>>>> 82f77def
            0
        ] == ChoiceRule(
            Choice(
                (
                    ChoiceElement(PredLiteral("u"), (PredLiteral("p"),)),
                    ChoiceElement(PredLiteral("v"), (PredLiteral("q"),)),
                ),
                (
                    Guard(RelOp.LESS, Number(3), False),
                    Guard(RelOp.GREATER, Number(5), True),
                ),
            ),
            (PredLiteral("r"), PredLiteral("s")),
        )

        # ----- constraint -----
<<<<<<< HEAD
        assert Program.from_string(":- p, q.").statements[0] == Constraint(
=======
        assert Program.from_string(":- p, q.", mode).statements[0] == Constraint(
>>>>>>> 82f77def
            PredLiteral("p"), PredLiteral("q")
        )

        # ----- NPP fact -----
<<<<<<< HEAD
        assert Program.from_string("#npp(h,[]).").statements[0] == NPPRule(
            NPP("h", TermTuple(), TermTuple())
        )
        assert Program.from_string("#npp(h(),[p,0]):-.").statements[0] == NPPRule(
            NPP("h", TermTuple(), TermTuple(SymbolicConstant("p"), Number(0)))
        )
        assert Program.from_string('#npp(h("f"),[p,0]).').statements[0] == NPPRule(
=======
        assert Program.from_string("#npp(h,[]).", mode).statements[0] == NPPRule(
            NPP("h", TermTuple(), TermTuple())
        )
        assert Program.from_string("#npp(h(),[p,0]):-.", mode).statements[0] == NPPRule(
            NPP("h", TermTuple(), TermTuple(SymbolicConstant("p"), Number(0)))
        )
        assert Program.from_string('#npp(h("f"),[p,0]).', mode).statements[
            0
        ] == NPPRule(
>>>>>>> 82f77def
            NPP(
                "h",
                TermTuple(String("f")),
                TermTuple(SymbolicConstant("p"), Number(0)),
            )
        )

        # ----- NPP rule -----
<<<<<<< HEAD
        assert Program.from_string('#npp(h("f"),[p,0]) :- p, q.').statements[
=======
        assert Program.from_string('#npp(h("f"),[p,0]) :- p, q.', mode).statements[
>>>>>>> 82f77def
            0
        ] == NPPRule(
            NPP(
                "h",
                TermTuple(String("f")),
                TermTuple(SymbolicConstant("p"), Number(0)),
            ),
            (PredLiteral("p"), PredLiteral("q")),
        )<|MERGE_RESOLUTION|>--- conflicted
+++ resolved
@@ -2,11 +2,8 @@
     from typing import Self
 except ImportError:
     from typing_extensions import Self
-<<<<<<< HEAD
-=======
 
 import pytest  # type: ignore
->>>>>>> 82f77def
 
 import ground_slash
 from ground_slash.program.literals import (
@@ -55,14 +52,9 @@
 )
 
 
-<<<<<<< HEAD
-class TestProgram:
-    def test_program(self: Self):
-=======
 @pytest.mark.parametrize("mode", ["earley", "lalr", "standalone"])
 class TestProgram:
     def test_program(self: Self, mode: str):
->>>>>>> 82f77def
         # make sure debug mode is enabled
         assert ground_slash.debug()
 
@@ -131,62 +123,12 @@
         # TODO: replace arithmetic terms
         # TODO: rewrite aggregates
 
-<<<<<<< HEAD
-    def test_from_string(self: Self):
-=======
     def test_from_string(self: Self, mode: str):
->>>>>>> 82f77def
         # ----- terms -----
         # NOTE: use normal facts and predicate literals to check
         # (somewhat of a circular test)
 
         # variable
-<<<<<<< HEAD
-        assert Program.from_string("p(X).").statements[0].atom.terms[0] == Variable("X")
-        # anonymous variable
-        assert Program.from_string("p(_).").statements[0].atom.terms[0] == AnonVariable(
-            0
-        )
-        assert Program.from_string("p(_, _).").statements[0].atom.terms == TermTuple(
-            AnonVariable(0), AnonVariable(1)
-        )  # multiple anonymous variables should get distinct ids
-        # string
-        assert Program.from_string(r'p("string: \"internal string\" ").').statements[
-            0
-        ].atom.terms[0] == String(
-            r"string: \"internal string\" "
-        )  # includes escaped string
-        assert Program.from_string(r'p("10").').statements[0].atom.terms[0] == String(
-            "10"
-        )
-        # number
-        assert Program.from_string("p(-10).").statements[0].atom.terms[0] == Number(-10)
-        # symbolic constant
-        assert Program.from_string("p(p).").statements[0].atom.terms[
-            0
-        ] == SymbolicConstant("p")
-        # functional term (empty vs. symbolic constant)
-        assert Program.from_string("p(p()).").statements[0].atom.terms[0] == Functional(
-            "p"
-        )  # empty
-        assert Program.from_string('p(p("string", 10)).').statements[0].atom.terms[
-            0
-        ] == Functional("p", String("string"), Number(10))
-        # arithmetic term (add, sub, mult, div, minus)
-        assert Program.from_string("p(3+X).").statements[0].atom.terms[0] == Add(
-            Number(3), Variable("X")
-        )  # add
-        assert Program.from_string("p(3-X).").statements[0].atom.terms[0] == Sub(
-            Number(3), Variable("X")
-        )  # sub
-        assert Program.from_string("p(3*X).").statements[0].atom.terms[0] == Mult(
-            Number(3), Variable("X")
-        )  # mult
-        assert Program.from_string("p(3/X).").statements[0].atom.terms[0] == Div(
-            Number(3), Variable("X")
-        )  # div
-        assert Program.from_string("p(3+-5*(10-3)).").statements[0].atom.terms[
-=======
         assert Program.from_string("p(X).", mode).statements[0].atom.terms[
             0
         ] == Variable("X")
@@ -239,7 +181,6 @@
             Number(3), Variable("X")
         )  # div
         assert Program.from_string("p(3+-5*(10-3)).", mode).statements[0].atom.terms[
->>>>>>> 82f77def
             0
         ] == Number(
             3 + (-5 * (10 - 3))
@@ -249,19 +190,6 @@
         # NOTE: use normal facts and rules to check (somewhat of a circular test)
 
         # predicate literal
-<<<<<<< HEAD
-        assert Program.from_string("p().").statements[0].atom == PredLiteral(
-            "p"
-        )  # zero-ary predicate
-        assert (
-            Program.from_string("p.").statements[0].atom
-            == Program.from_string("p().").statements[0].atom
-        )  # dropped parentheses
-        assert Program.from_string("-p.").statements[0].atom == Neg(
-            PredLiteral("p")
-        )  # classical negation
-        assert Program.from_string("a :- not p.").statements[0].body[0] == Naf(
-=======
         assert Program.from_string("p().", mode).statements[0].atom == PredLiteral(
             "p"
         )  # zero-ary predicate
@@ -273,29 +201,10 @@
             PredLiteral("p")
         )  # classical negation
         assert Program.from_string("a :- not p.", mode).statements[0].body[0] == Naf(
->>>>>>> 82f77def
             PredLiteral("p")
         )  # negation as failure (NAF)
 
         # builtin literal
-<<<<<<< HEAD
-        assert Program.from_string("a :- 1 = 2.").statements[0].body[0] == Equal(
-            Number(1), Number(2)
-        )  # equal
-        assert Program.from_string("a :- 1 != 2.").statements[0].body[0] == Unequal(
-            Number(1), Number(2)
-        )  # unequal
-        assert Program.from_string("a :- 1 < 2.").statements[0].body[0] == Less(
-            Number(1), Number(2)
-        )  # less than
-        assert Program.from_string("a :- 1 > 2.").statements[0].body[0] == Greater(
-            Number(1), Number(2)
-        )  # greater than
-        assert Program.from_string("a :- 1 <= 2.").statements[0].body[0] == LessEqual(
-            Number(1), Number(2)
-        )  # less than or equal
-        assert Program.from_string("a :- 1 >= 2.").statements[0].body[
-=======
         assert Program.from_string("a :- 1 = 2.", mode).statements[0].body[0] == Equal(
             Number(1), Number(2)
         )  # equal
@@ -318,22 +227,15 @@
             Number(1), Number(2)
         )  # less than or equal
         assert Program.from_string("a :- 1 >= 2.", mode).statements[0].body[
->>>>>>> 82f77def
             0
         ] == GreaterEqual(
             Number(1), Number(2)
         )  # greater than or equal
 
         # aggregate literal
-<<<<<<< HEAD
-        assert Program.from_string(r"a :- 3 = #count{X: p(X)}.").statements[0].body[
-            0
-        ] == AggrLiteral(
-=======
         assert Program.from_string(r"a :- 3 = #count{X: p(X)}.", mode).statements[
             0
         ].body[0] == AggrLiteral(
->>>>>>> 82f77def
             AggrCount(),
             (
                 AggrElement(
@@ -343,15 +245,9 @@
             ),
             (Guard(RelOp.EQUAL, Number(3), False), None),
         )  # only left guard
-<<<<<<< HEAD
-        assert Program.from_string(r"a :- #count{X: p(X)} = 3.").statements[0].body[
-            0
-        ] == AggrLiteral(
-=======
         assert Program.from_string(r"a :- #count{X: p(X)} = 3.", mode).statements[
             0
         ].body[0] == AggrLiteral(
->>>>>>> 82f77def
             AggrCount(),
             (
                 AggrElement(
@@ -361,15 +257,9 @@
             ),
             (None, Guard(RelOp.EQUAL, Number(3), True)),
         )  # only right guard
-<<<<<<< HEAD
-        assert Program.from_string(r"a :- 5 < #count{X: p(X)} = 3.").statements[0].body[
-            0
-        ] == AggrLiteral(
-=======
         assert Program.from_string(r"a :- 5 < #count{X: p(X)} = 3.", mode).statements[
             0
         ].body[0] == AggrLiteral(
->>>>>>> 82f77def
             AggrCount(),
             (
                 AggrElement(
@@ -382,11 +272,7 @@
                 Guard(RelOp.EQUAL, Number(3), True),
             ),
         )  # only right guard
-<<<<<<< HEAD
-        assert Program.from_string(r"a :- 5 < #count{} = 3.").statements[0].body[
-=======
         assert Program.from_string(r"a :- 5 < #count{} = 3.", mode).statements[0].body[
->>>>>>> 82f77def
             0
         ] == AggrLiteral(
             AggrCount(),
@@ -396,15 +282,9 @@
                 Guard(RelOp.EQUAL, Number(3), True),
             ),
         )  # no elements
-<<<<<<< HEAD
-        assert Program.from_string(r"a :- 5 < #count{X:} = 3.").statements[0].body[
-            0
-        ] == AggrLiteral(
-=======
         assert Program.from_string(r"a :- 5 < #count{X:} = 3.", mode).statements[
             0
         ].body[0] == AggrLiteral(
->>>>>>> 82f77def
             AggrCount(),
             (AggrElement(TermTuple(Variable("X")), LiteralCollection()),),
             (
@@ -412,15 +292,9 @@
                 Guard(RelOp.EQUAL, Number(3), True),
             ),
         )  # element without literals (i.e., condition)
-<<<<<<< HEAD
-        assert Program.from_string(r"a :- 5 < #count{:p(X)} = 3.").statements[0].body[
-            0
-        ] == AggrLiteral(
-=======
         assert Program.from_string(r"a :- 5 < #count{:p(X)} = 3.", mode).statements[
             0
         ].body[0] == AggrLiteral(
->>>>>>> 82f77def
             AggrCount(),
             (
                 AggrElement(
@@ -432,11 +306,7 @@
                 Guard(RelOp.EQUAL, Number(3), True),
             ),
         )  # element without terms
-<<<<<<< HEAD
-        assert Program.from_string(r"a :- 5 < #count{:} = 3.").statements[0].body[
-=======
         assert Program.from_string(r"a :- 5 < #count{:} = 3.", mode).statements[0].body[
->>>>>>> 82f77def
             0
         ] == AggrLiteral(
             AggrCount(),
@@ -447,11 +317,7 @@
             ),
         )  # element without terms or literals
         assert Program.from_string(
-<<<<<<< HEAD
-            r"a :- 5 < #count{X: p(X); X: q(X)} = 3."
-=======
             r"a :- 5 < #count{X: p(X); X: q(X)} = 3.", mode
->>>>>>> 82f77def
         ).statements[0].body[0] == AggrLiteral(
             AggrCount(),
             (
@@ -469,11 +335,7 @@
                 Guard(RelOp.EQUAL, Number(3), True),
             ),
         )  # multiple elements
-<<<<<<< HEAD
-        assert Program.from_string(r"a :- 5 < #sum{} = 3.").statements[0].body[
-=======
         assert Program.from_string(r"a :- 5 < #sum{} = 3.", mode).statements[0].body[
->>>>>>> 82f77def
             0
         ] == AggrLiteral(
             AggrSum(),
@@ -483,11 +345,7 @@
                 Guard(RelOp.EQUAL, Number(3), True),
             ),
         )  # sum
-<<<<<<< HEAD
-        assert Program.from_string(r"a :- 5 < #min{} = 3.").statements[0].body[
-=======
         assert Program.from_string(r"a :- 5 < #min{} = 3.", mode).statements[0].body[
->>>>>>> 82f77def
             0
         ] == AggrLiteral(
             AggrMin(),
@@ -497,11 +355,7 @@
                 Guard(RelOp.EQUAL, Number(3), True),
             ),
         )  # min
-<<<<<<< HEAD
-        assert Program.from_string(r"a :- 5 < #max{} = 3.").statements[0].body[
-=======
         assert Program.from_string(r"a :- 5 < #max{} = 3.", mode).statements[0].body[
->>>>>>> 82f77def
             0
         ] == AggrLiteral(
             AggrMax(),
@@ -513,69 +367,30 @@
         )  # max
 
         # ----- normal facts -----'
-<<<<<<< HEAD
-        assert Program.from_string("p.").statements[0], NormalRule(PredLiteral("p"))
-
-        # ----- normal rules -----
-        assert Program.from_string("p :- q.").statements[0] == NormalRule(
-=======
         assert Program.from_string("p.", mode).statements[0], NormalRule(
             PredLiteral("p")
         )
 
         # ----- normal rules -----
         assert Program.from_string("p :- q.", mode).statements[0] == NormalRule(
->>>>>>> 82f77def
             PredLiteral("p"), [PredLiteral("q")]
         )
 
         # ----- disjunctive facts -----
-<<<<<<< HEAD
-        assert Program.from_string("p | u | v.").statements[0] == DisjunctiveRule(
-=======
         assert Program.from_string("p | u | v.", mode).statements[0] == DisjunctiveRule(
->>>>>>> 82f77def
             (PredLiteral("p"), PredLiteral("u"), PredLiteral("v"))
         )
 
         # ----- disjunctive rules -----
-<<<<<<< HEAD
-        assert Program.from_string("p | u | v :- q.").statements[0] == DisjunctiveRule(
-=======
         assert Program.from_string("p | u | v :- q.", mode).statements[
             0
         ] == DisjunctiveRule(
->>>>>>> 82f77def
             (PredLiteral("p"), PredLiteral("u"), PredLiteral("v")),
             (PredLiteral("q"),),
         )
 
         # ----- choice facts -----
-<<<<<<< HEAD
-        assert Program.from_string(r"3 < {u:p;v:q} > 5.").statements[0] == ChoiceRule(
-=======
         assert Program.from_string(r"3 < {u:p;v:q} > 5.", mode).statements[
-            0
-        ] == ChoiceRule(
->>>>>>> 82f77def
-            Choice(
-                (
-                    ChoiceElement(PredLiteral("u"), (PredLiteral("p"),)),
-                    ChoiceElement(PredLiteral("v"), (PredLiteral("q"),)),
-                ),
-                (
-                    Guard(RelOp.LESS, Number(3), False),
-                    Guard(RelOp.GREATER, Number(5), True),
-                ),
-            )
-        )
-
-        # ----- choice rules -----
-<<<<<<< HEAD
-        assert Program.from_string(r"3 < {u:p;v:q} > 5 :- r, s.").statements[
-=======
-        assert Program.from_string(r"3 < {u:p;v:q} > 5 :- r, s.", mode).statements[
->>>>>>> 82f77def
             0
         ] == ChoiceRule(
             Choice(
@@ -587,29 +402,32 @@
                     Guard(RelOp.LESS, Number(3), False),
                     Guard(RelOp.GREATER, Number(5), True),
                 ),
+            )
+        )
+
+        # ----- choice rules -----
+        assert Program.from_string(r"3 < {u:p;v:q} > 5 :- r, s.", mode).statements[
+            0
+        ] == ChoiceRule(
+            Choice(
+                (
+                    ChoiceElement(PredLiteral("u"), (PredLiteral("p"),)),
+                    ChoiceElement(PredLiteral("v"), (PredLiteral("q"),)),
+                ),
+                (
+                    Guard(RelOp.LESS, Number(3), False),
+                    Guard(RelOp.GREATER, Number(5), True),
+                ),
             ),
             (PredLiteral("r"), PredLiteral("s")),
         )
 
         # ----- constraint -----
-<<<<<<< HEAD
-        assert Program.from_string(":- p, q.").statements[0] == Constraint(
-=======
         assert Program.from_string(":- p, q.", mode).statements[0] == Constraint(
->>>>>>> 82f77def
             PredLiteral("p"), PredLiteral("q")
         )
 
         # ----- NPP fact -----
-<<<<<<< HEAD
-        assert Program.from_string("#npp(h,[]).").statements[0] == NPPRule(
-            NPP("h", TermTuple(), TermTuple())
-        )
-        assert Program.from_string("#npp(h(),[p,0]):-.").statements[0] == NPPRule(
-            NPP("h", TermTuple(), TermTuple(SymbolicConstant("p"), Number(0)))
-        )
-        assert Program.from_string('#npp(h("f"),[p,0]).').statements[0] == NPPRule(
-=======
         assert Program.from_string("#npp(h,[]).", mode).statements[0] == NPPRule(
             NPP("h", TermTuple(), TermTuple())
         )
@@ -619,7 +437,6 @@
         assert Program.from_string('#npp(h("f"),[p,0]).', mode).statements[
             0
         ] == NPPRule(
->>>>>>> 82f77def
             NPP(
                 "h",
                 TermTuple(String("f")),
@@ -628,11 +445,7 @@
         )
 
         # ----- NPP rule -----
-<<<<<<< HEAD
-        assert Program.from_string('#npp(h("f"),[p,0]) :- p, q.').statements[
-=======
         assert Program.from_string('#npp(h("f"),[p,0]) :- p, q.', mode).statements[
->>>>>>> 82f77def
             0
         ] == NPPRule(
             NPP(
