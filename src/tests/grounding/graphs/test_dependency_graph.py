try:
    from typing import Self
except ImportError:
    from typing_extensions import Self
<<<<<<< HEAD
=======

import pytest  # type: ignore
>>>>>>> 82f77def

import ground_slash
from ground_slash.grounding.graphs import DependencyGraph
from ground_slash.program import Program


<<<<<<< HEAD
class TestDependencyGraph:
    def test_dependency_graph(self: Self):
=======
@pytest.mark.parametrize("mode", ["earley", "lalr", "standalone"])
class TestDependencyGraph:
    def test_dependency_graph(self: Self, mode: str):
>>>>>>> 82f77def
        # make sure debug mode is enabled
        assert ground_slash.debug()

        # example from Example 17 in Kaminski, Schaub (2022):
        # "On the Foundations of Grounding in Answer Set Programming".
        input = r"""
        u(1).
        u(2).
        v(2).
        v(3).

        p(X) :- not q(X), u(X).
        q(X) :- not p(X), v(X).
        x :- not p(1).
        y :- not q(3).
        """

        prog = Program.from_string(input, mode)

        assert len(prog.statements) == 8  # make sure we have no extra statements
        u1, u2, v2, v3, pX, qX, x, y = prog.statements

        # create dependency graph
        graph = DependencyGraph(prog.statements)

        # check nodes
        assert u1 in graph.nodes
        assert u2 in graph.nodes
        assert v2 in graph.nodes
        assert v3 in graph.nodes
        assert pX in graph.nodes
        assert qX in graph.nodes
        assert x in graph.nodes
        assert y in graph.nodes

        assert len(graph.nodes) == 8  # no extra nodes

        # check positive edges
        assert (pX, u1) in graph.pos_edges
        assert (pX, u2) in graph.pos_edges
        assert (qX, v2) in graph.pos_edges
        assert (qX, v3) in graph.pos_edges
        # check negative edges
        assert (pX, qX) in graph.neg_edges
        assert (qX, pX) in graph.neg_edges
        assert (x, pX) in graph.neg_edges
        assert (y, qX) in graph.neg_edges

        assert len(graph.edges) == 8  # no extra edges<|MERGE_RESOLUTION|>--- conflicted
+++ resolved
@@ -2,25 +2,17 @@
     from typing import Self
 except ImportError:
     from typing_extensions import Self
-<<<<<<< HEAD
-=======
 
 import pytest  # type: ignore
->>>>>>> 82f77def
 
 import ground_slash
 from ground_slash.grounding.graphs import DependencyGraph
 from ground_slash.program import Program
 
 
-<<<<<<< HEAD
-class TestDependencyGraph:
-    def test_dependency_graph(self: Self):
-=======
 @pytest.mark.parametrize("mode", ["earley", "lalr", "standalone"])
 class TestDependencyGraph:
     def test_dependency_graph(self: Self, mode: str):
->>>>>>> 82f77def
         # make sure debug mode is enabled
         assert ground_slash.debug()
 
